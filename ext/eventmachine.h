/*****************************************************************************

$Id$

File:     eventmachine.h
Date:     15Apr06

Copyright (C) 2006-07 by Francis Cianfrocca. All Rights Reserved.
Gmail: blackhedd

This program is free software; you can redistribute it and/or modify
it under the terms of either: 1) the GNU General Public License
as published by the Free Software Foundation; either version 2 of the
License, or (at your option) any later version; or 2) Ruby's License.

See the file COPYING for complete licensing information.

*****************************************************************************/

#ifndef __EVMA_EventMachine__H_
#define __EVMA_EventMachine__H_

#if __cplusplus
extern "C" {
#endif

	enum { // Event names
		EM_TIMER_FIRED = 100,
		EM_CONNECTION_READ = 101,
		EM_CONNECTION_UNBOUND = 102,
		EM_CONNECTION_ACCEPTED = 103,
		EM_CONNECTION_COMPLETED = 104,
		EM_LOOPBREAK_SIGNAL = 105,
		EM_CONNECTION_NOTIFY_READABLE = 106,
		EM_CONNECTION_NOTIFY_WRITABLE = 107,
		EM_SSL_HANDSHAKE_COMPLETED = 108,
		EM_SSL_VERIFY = 109,
		EM_PROXY_TARGET_UNBOUND = 110

	};

	void evma_initialize_library (void(*)(const unsigned long, int, const char*, const unsigned long));
	void evma_run_machine();
	void evma_release_library();
	const unsigned long evma_install_oneshot_timer (int seconds);
	const unsigned long evma_connect_to_server (const char *bind_addr, int bind_port, const char *server, int port);
	const unsigned long evma_connect_to_unix_server (const char *server);

<<<<<<< HEAD
	const unsigned long evma_attach_fd (int file_descriptor, int read_mode, int write_mode);
	int evma_detach_fd (const unsigned long binding);
=======
	const char *evma_attach_fd (int file_descriptor, int watch_mode);
	int evma_detach_fd (const char *binding);
	int evma_is_notify_readable (const char *binding);
	void evma_set_notify_readable (const char *binding, int mode);
	int evma_is_notify_writable (const char *binding);
	void evma_set_notify_writable (const char *binding, int mode);
>>>>>>> c170759e

	void evma_stop_tcp_server (const unsigned long signature);
	const unsigned long evma_create_tcp_server (const char *address, int port);
	const unsigned long evma_create_unix_domain_server (const char *filename);
	const unsigned long evma_open_datagram_socket (const char *server, int port);
	const unsigned long evma_open_keyboard();
	void evma_set_tls_parms (const unsigned long binding, const char *privatekey_filename, const char *certchain_filenane, int verify_peer);
	void evma_start_tls (const unsigned long binding);

	#ifdef WITH_SSL
	X509 *evma_get_peer_cert (const unsigned long binding);
	void evma_accept_ssl_peer (const unsigned long binding);
	#endif

	int evma_get_peername (const unsigned long binding, struct sockaddr*);
	int evma_get_sockname (const unsigned long binding, struct sockaddr*);
	int evma_get_subprocess_pid (const unsigned long binding, pid_t*);
	int evma_get_subprocess_status (const unsigned long binding, int*);
	int evma_get_connection_count();
	int evma_send_data_to_connection (const unsigned long binding, const char *data, int data_length);
	int evma_send_datagram (const unsigned long binding, const char *data, int data_length, const char *address, int port);
	float evma_get_comm_inactivity_timeout (const unsigned long binding);
	int evma_set_comm_inactivity_timeout (const unsigned long binding, float value);
	int evma_get_outbound_data_size (const unsigned long binding);
	int evma_send_file_data_to_connection (const unsigned long binding, const char *filename);

	void evma_close_connection (const unsigned long binding, int after_writing);
	int evma_report_connection_error_status (const unsigned long binding);
	void evma_signal_loopbreak();
	void evma_set_timer_quantum (int);
	int evma_get_max_timer_count();
	void evma_set_max_timer_count (int);
	void evma_setuid_string (const char *username);
	void evma_stop_machine();
	float evma_get_heartbeat_interval();
	int evma_set_heartbeat_interval(float);

	const unsigned long evma__write_file (const char *filename);
	const unsigned long evma_popen (char * const*cmd_strings);

	const unsigned long evma_watch_filename (const char *fname);
	void evma_unwatch_filename (const unsigned long);

	const unsigned long evma_watch_pid (int);
	void evma_unwatch_pid (const unsigned long);

	void evma_start_proxy(const unsigned long, const unsigned long);
	void evma_stop_proxy(const unsigned long);

	int evma_set_rlimit_nofile (int n_files);

	void evma_set_epoll (int use);
	void evma_set_kqueue (int use);

#if __cplusplus
}
#endif


#endif // __EventMachine__H_
<|MERGE_RESOLUTION|>--- conflicted
+++ resolved
@@ -46,17 +46,12 @@
 	const unsigned long evma_connect_to_server (const char *bind_addr, int bind_port, const char *server, int port);
 	const unsigned long evma_connect_to_unix_server (const char *server);
 
-<<<<<<< HEAD
-	const unsigned long evma_attach_fd (int file_descriptor, int read_mode, int write_mode);
+	const unsigned long evma_attach_fd (int file_descriptor, int watch_mode);
 	int evma_detach_fd (const unsigned long binding);
-=======
-	const char *evma_attach_fd (int file_descriptor, int watch_mode);
-	int evma_detach_fd (const char *binding);
-	int evma_is_notify_readable (const char *binding);
-	void evma_set_notify_readable (const char *binding, int mode);
-	int evma_is_notify_writable (const char *binding);
-	void evma_set_notify_writable (const char *binding, int mode);
->>>>>>> c170759e
+	int evma_is_notify_readable (const unsigned long binding);
+	void evma_set_notify_readable (const unsigned long binding, int mode);
+	int evma_is_notify_writable (const unsigned long binding);
+	void evma_set_notify_writable (const unsigned long binding, int mode);
 
 	void evma_stop_tcp_server (const unsigned long signature);
 	const unsigned long evma_create_tcp_server (const char *address, int port);
